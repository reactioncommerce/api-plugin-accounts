import _ from "lodash";
import SimpleSchema from "simpl-schema";
import Random from "@reactioncommerce/random";
import ReactionError from "@reactioncommerce/reaction-error";
import config from "../config.js";
import getCurrentUserName from "../util/getCurrentUserName.js";

const { REACTION_ADMIN_PUBLIC_ACCOUNT_REGISTRATION_URL } = config;

const inputSchema = new SimpleSchema({
<<<<<<< HEAD
  email: String,
  groupId: String,
  name: String,
  shopId: String,
  shouldGetAdminUIAccess: {
    type: Boolean,
    optional: true
  }
=======
  "email": String,
  "groupIds": Array,
  "groupIds.$": String,
  "name": String,
  "shopId": String
>>>>>>> ab57844d
});

/**
 * @name accounts/inviteShopMember
 * @memberof Mutations/Accounts
 * @summary Invite new admin users (not consumers) to secure access in the dashboard to permissions
 * as specified in packages/roles
 * @param {Object} context - GraphQL execution context
 * @param {Object} input - Necessary input for mutation. See SimpleSchema.
 * @param {String} input.shopId - shop to invite user
 * @param {String} input.groupIds - groupIds to invite user
 * @param {String} input.email - email of invitee
 * @param {String} input.name - name of invitee
 * @param {String} [input.shouldGetAdminUIAccess] - Whether the new user should get admin UI access for the shop
 * @return {Promise<Object>} with boolean of found new account === true || false
 */
export default async function inviteShopMember(context, input) {
  inputSchema.validate(input);
  const { collections, user: userFromContext } = context;
  const { Accounts, AccountInvites, Groups, Shops } = collections;
  const {
    email,
    groupIds,
    name,
    shopId,
    shouldGetAdminUIAccess = false
  } = input;

  await context.validatePermissions("reaction:legacy:accounts", "invite:group", { shopId });

  // we always use primary shop data, so retrieve this shop first with `Reaction` helper,
  // and only query the `Shops` collection if shopId !== primaryShop._id
  const shop = await Shops.findOne({ _id: shopId });
  if (!shop) throw new ReactionError("not-found", "No shop found");

  const groups = await Groups.find({
    _id: {
      $in: groupIds
    }
  }).toArray();

  if (groups.length === 0) {
    throw new ReactionError("not-found", "No groups matching the provided IDs were found");
  }

  if (groups.length !== groupIds.length) {
    throw new ReactionError("not-found", `Could not find ${groupIds.length - groups.length} of ${groupIds.length} groups provided`);
  }

  const lowercaseEmail = email.toLowerCase();

  // check to see if invited email has an account
  const invitedAccount = await Accounts.findOne({ "emails.address": lowercaseEmail }, { projection: { _id: 1 } });

  if (invitedAccount) {
    // Set the account's permission group for this shop
    await context.mutations.updateGroupsForAccounts(context, {
      accountIds: [invitedAccount._id],
      groupIds
    });

    return Accounts.findOne({ _id: invitedAccount._id });
  }

  const groupShopIds = groups.reduce((allShopIds, group) => {
    if (!allShopIds.includes(group.shopId)) {
      allShopIds.push(group.shopId);
    }

    return allShopIds;
  }, []);

  // This check is part of `updateGroupsForAccounts` mutation for existing users. For new users,
  // we do it here before creating an invite record and sending the invite email.
  await Promise.all(groupShopIds.map((groupShopId) => context.validatePermissions("reaction:legacy:groups", "manage:accounts", { shopId: groupShopId })));

  // Create an AccountInvites document. If a person eventually creates an account with this email address,
  // it will be automatically added to this group instead of the default group for this shop.
  await AccountInvites.updateOne({
    email: lowercaseEmail,
    shopId
  }, {
    $set: {
<<<<<<< HEAD
      groupId,
      invitedByUserId: userFromContext._id,
      shouldGetAdminUIAccess
=======
      groupIds,
      invitedByUserId: userFromContext._id
>>>>>>> ab57844d
    },
    $setOnInsert: {
      _id: Random.id()
    }
  }, {
    upsert: true
  });

  // Now send them an invitation email
  const dataForEmail = {
    contactEmail: _.get(shop, "emails[0].address"),
    copyrightDate: new Date().getFullYear(),
    groupName: _.startCase(groups[0].name),
    groupNames: groups.map((group) => group.name),
    hasMultipleGroups: groups.length > 1,
    legalName: _.get(shop, "addressBook[0].company"),
    physicalAddress: {
      address: `${_.get(shop, "addressBook[0].address1")} ${_.get(shop, "addressBook[0].address2")}`,
      city: _.get(shop, "addressBook[0].city"),
      region: _.get(shop, "addressBook[0].region"),
      postal: _.get(shop, "addressBook[0].postal")
    },
    shopName: shop.name,
    currentUserName: getCurrentUserName(userFromContext),
    invitedUserName: name,
    url: REACTION_ADMIN_PUBLIC_ACCOUNT_REGISTRATION_URL
  };

  await context.mutations.sendEmail(context, {
    data: dataForEmail,
    fromShop: shop,
    templateName: "accounts/inviteNewShopMember",
    to: lowercaseEmail
  });

  return null;
}<|MERGE_RESOLUTION|>--- conflicted
+++ resolved
@@ -8,22 +8,15 @@
 const { REACTION_ADMIN_PUBLIC_ACCOUNT_REGISTRATION_URL } = config;
 
 const inputSchema = new SimpleSchema({
-<<<<<<< HEAD
-  email: String,
-  groupId: String,
-  name: String,
-  shopId: String,
-  shouldGetAdminUIAccess: {
-    type: Boolean,
-    optional: true
-  }
-=======
   "email": String,
   "groupIds": Array,
   "groupIds.$": String,
   "name": String,
-  "shopId": String
->>>>>>> ab57844d
+  "shopId": String,
+  "shouldGetAdminUIAccess": {
+    type: Boolean,
+    optional: true
+  }
 });
 
 /**
@@ -107,14 +100,9 @@
     shopId
   }, {
     $set: {
-<<<<<<< HEAD
-      groupId,
+      groupIds,
       invitedByUserId: userFromContext._id,
       shouldGetAdminUIAccess
-=======
-      groupIds,
-      invitedByUserId: userFromContext._id
->>>>>>> ab57844d
     },
     $setOnInsert: {
       _id: Random.id()
