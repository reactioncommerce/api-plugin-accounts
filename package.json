--- conflicted
+++ resolved
@@ -1,32 +1,18 @@
 {
-<<<<<<< HEAD
-  "name": "@reactioncommerce/api-service-accounts",
-  "description": "Accounts service for the Reaction API",
-=======
   "name": "@reactioncommerce/api-plugin-accounts",
   "description": "Accounts plugin for the Reaction API",
->>>>>>> 8ae01df6
   "version": "0.0.0-development",
   "main": "index.js",
   "type": "module",
   "engines": {
     "node": ">=12.14.1"
   },
-<<<<<<< HEAD
-  "homepage": "https://github.com/reactioncommerce/api-service-accounts",
-  "url": "https://github.com/reactioncommerce/api-service-accounts",
-  "email": "engineering@reactioncommerce.com",
-  "repository": {
-    "type": "git",
-    "url": "git+https://github.com/reactioncommerce/api-service-accounts.git"
-=======
   "homepage": "https://github.com/reactioncommerce/api-plugin-accounts",
   "url": "https://github.com/reactioncommerce/api-plugin-accounts",
   "email": "engineering@reactioncommerce.com",
   "repository": {
     "type": "git",
     "url": "git+https://github.com/reactioncommerce/api-plugin-accounts.git"
->>>>>>> 8ae01df6
   },
   "author": {
     "name": "Reaction Commerce",
@@ -35,11 +21,7 @@
   },
   "license": "GPL-3.0",
   "bugs": {
-<<<<<<< HEAD
-    "url": "https://github.com/reactioncommerce/api-service-accounts/issues"
-=======
     "url": "https://github.com/reactioncommerce/api-plugin-accounts/issues"
->>>>>>> 8ae01df6
   },
   "sideEffects": false,
   "dependencies": {
